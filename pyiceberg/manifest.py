# Licensed to the Apache Software Foundation (ASF) under one
# or more contributor license agreements.  See the NOTICE file
# distributed with this work for additional information
# regarding copyright ownership.  The ASF licenses this file
# to you under the Apache License, Version 2.0 (the
# "License"); you may not use this file except in compliance
# with the License.  You may obtain a copy of the License at
#
#   http://www.apache.org/licenses/LICENSE-2.0
#
# Unless required by applicable law or agreed to in writing,
# software distributed under the License is distributed on an
# "AS IS" BASIS, WITHOUT WARRANTIES OR CONDITIONS OF ANY
# KIND, either express or implied.  See the License for the
# specific language governing permissions and limitations
# under the License.
from __future__ import annotations

import math
from abc import ABC, abstractmethod
from copy import copy
from enum import Enum
from types import TracebackType
from typing import (
    Any,
    Dict,
    Iterator,
    List,
    Literal,
    Optional,
    Type,
)

from pyiceberg.avro.file import AvroFile, AvroOutputFile
from pyiceberg.conversions import to_bytes
from pyiceberg.exceptions import ValidationError
from pyiceberg.io import FileIO, InputFile, OutputFile
from pyiceberg.partitioning import PartitionSpec
from pyiceberg.schema import Schema
from pyiceberg.typedef import EMPTY_DICT, Record, TableVersion
from pyiceberg.types import (
    BinaryType,
    BooleanType,
    IntegerType,
    ListType,
    LongType,
    MapType,
    NestedField,
    PrimitiveType,
    StringType,
    StructType,
)

UNASSIGNED_SEQ = -1
DEFAULT_BLOCK_SIZE = 67108864  # 64 * 1024 * 1024
DEFAULT_READ_VERSION: Literal[2] = 2

INITIAL_SEQUENCE_NUMBER = 0


class DataFileContent(int, Enum):
    DATA = 0
    POSITION_DELETES = 1
    EQUALITY_DELETES = 2

    def __repr__(self) -> str:
        """Return the string representation of the DataFileContent class."""
        return f"DataFileContent.{self.name}"


class ManifestContent(int, Enum):
    DATA = 0
    DELETES = 1

    def __repr__(self) -> str:
        """Return the string representation of the ManifestContent class."""
        return f"ManifestContent.{self.name}"


class ManifestEntryStatus(int, Enum):
    EXISTING = 0
    ADDED = 1
    DELETED = 2

    def __repr__(self) -> str:
        """Return the string representation of the ManifestEntryStatus class."""
        return f"ManifestEntryStatus.{self.name}"


class FileFormat(str, Enum):
    AVRO = "AVRO"
    PARQUET = "PARQUET"
    ORC = "ORC"

    def __repr__(self) -> str:
        """Return the string representation of the FileFormat class."""
        return f"FileFormat.{self.name}"


DATA_FILE_TYPE: Dict[int, StructType] = {
    1: StructType(
        NestedField(field_id=100, name="file_path", field_type=StringType(), required=True, doc="Location URI with FS scheme"),
        NestedField(
            field_id=101,
            name="file_format",
            field_type=StringType(),
            required=True,
            doc="File format name: avro, orc, or parquet",
        ),
        NestedField(
            field_id=102,
            name="partition",
            field_type=StructType(),
            required=True,
            doc="Partition data tuple, schema based on the partition spec",
        ),
        NestedField(field_id=103, name="record_count", field_type=LongType(), required=True, doc="Number of records in the file"),
        NestedField(
            field_id=104, name="file_size_in_bytes", field_type=LongType(), required=True, doc="Total file size in bytes"
        ),
        NestedField(
            field_id=105,
            name="block_size_in_bytes",
            field_type=LongType(),
            required=True,
            doc="Deprecated. Always write a default in v1. Do not write in v2.",
            write_default=DEFAULT_BLOCK_SIZE,
        ),
        NestedField(
            field_id=108,
            name="column_sizes",
            field_type=MapType(key_id=117, key_type=IntegerType(), value_id=118, value_type=LongType()),
            required=False,
            doc="Map of column id to total size on disk",
        ),
        NestedField(
            field_id=109,
            name="value_counts",
            field_type=MapType(key_id=119, key_type=IntegerType(), value_id=120, value_type=LongType()),
            required=False,
            doc="Map of column id to total count, including null and NaN",
        ),
        NestedField(
            field_id=110,
            name="null_value_counts",
            field_type=MapType(key_id=121, key_type=IntegerType(), value_id=122, value_type=LongType()),
            required=False,
            doc="Map of column id to null value count",
        ),
        NestedField(
            field_id=137,
            name="nan_value_counts",
            field_type=MapType(key_id=138, key_type=IntegerType(), value_id=139, value_type=LongType()),
            required=False,
            doc="Map of column id to number of NaN values in the column",
        ),
        NestedField(
            field_id=125,
            name="lower_bounds",
            field_type=MapType(key_id=126, key_type=IntegerType(), value_id=127, value_type=BinaryType()),
            required=False,
            doc="Map of column id to lower bound",
        ),
        NestedField(
            field_id=128,
            name="upper_bounds",
            field_type=MapType(key_id=129, key_type=IntegerType(), value_id=130, value_type=BinaryType()),
            required=False,
            doc="Map of column id to upper bound",
        ),
        NestedField(
            field_id=131, name="key_metadata", field_type=BinaryType(), required=False, doc="Encryption key metadata blob"
        ),
        NestedField(
            field_id=132,
            name="split_offsets",
            field_type=ListType(element_id=133, element_type=LongType(), element_required=True),
            required=False,
            doc="Splittable offsets",
        ),
        NestedField(field_id=140, name="sort_order_id", field_type=IntegerType(), required=False, doc="Sort order ID"),
    ),
    2: StructType(
        NestedField(
            field_id=134,
            name="content",
            field_type=IntegerType(),
            required=True,
            doc="File format name: avro, orc, or parquet",
            initial_default=DataFileContent.DATA,
        ),
        NestedField(field_id=100, name="file_path", field_type=StringType(), required=True, doc="Location URI with FS scheme"),
        NestedField(
            field_id=101,
            name="file_format",
            field_type=StringType(),
            required=True,
            doc="File format name: avro, orc, or parquet",
        ),
        NestedField(
            field_id=102,
            name="partition",
            field_type=StructType(),
            required=True,
            doc="Partition data tuple, schema based on the partition spec",
        ),
        NestedField(field_id=103, name="record_count", field_type=LongType(), required=True, doc="Number of records in the file"),
        NestedField(
            field_id=104, name="file_size_in_bytes", field_type=LongType(), required=True, doc="Total file size in bytes"
        ),
        NestedField(
            field_id=108,
            name="column_sizes",
            field_type=MapType(key_id=117, key_type=IntegerType(), value_id=118, value_type=LongType()),
            required=False,
            doc="Map of column id to total size on disk",
        ),
        NestedField(
            field_id=109,
            name="value_counts",
            field_type=MapType(key_id=119, key_type=IntegerType(), value_id=120, value_type=LongType()),
            required=False,
            doc="Map of column id to total count, including null and NaN",
        ),
        NestedField(
            field_id=110,
            name="null_value_counts",
            field_type=MapType(key_id=121, key_type=IntegerType(), value_id=122, value_type=LongType()),
            required=False,
            doc="Map of column id to null value count",
        ),
        NestedField(
            field_id=137,
            name="nan_value_counts",
            field_type=MapType(key_id=138, key_type=IntegerType(), value_id=139, value_type=LongType()),
            required=False,
            doc="Map of column id to number of NaN values in the column",
        ),
        NestedField(
            field_id=125,
            name="lower_bounds",
            field_type=MapType(key_id=126, key_type=IntegerType(), value_id=127, value_type=BinaryType()),
            required=False,
            doc="Map of column id to lower bound",
        ),
        NestedField(
            field_id=128,
            name="upper_bounds",
            field_type=MapType(key_id=129, key_type=IntegerType(), value_id=130, value_type=BinaryType()),
            required=False,
            doc="Map of column id to upper bound",
        ),
        NestedField(
            field_id=131, name="key_metadata", field_type=BinaryType(), required=False, doc="Encryption key metadata blob"
        ),
        NestedField(
            field_id=132,
            name="split_offsets",
            field_type=ListType(element_id=133, element_type=LongType(), element_required=True),
            required=False,
            doc="Splittable offsets",
        ),
        NestedField(
            field_id=135,
            name="equality_ids",
            field_type=ListType(element_id=136, element_type=LongType(), element_required=True),
            required=False,
            doc="Field ids used to determine row equality in equality delete files.",
        ),
        NestedField(
            field_id=140,
            name="sort_order_id",
            field_type=IntegerType(),
            required=False,
            doc="ID representing sort order for this file",
        ),
    ),
}


def data_file_with_partition(partition_type: StructType, format_version: TableVersion) -> StructType:
    data_file_partition_type = StructType(*[
        NestedField(
            field_id=field.field_id,
            name=field.name,
            field_type=field.field_type,
            required=field.required,
        )
        for field in partition_type.fields
    ])

    return StructType(*[
        NestedField(
            field_id=102,
            name="partition",
            field_type=data_file_partition_type,
            required=True,
            doc="Partition data tuple, schema based on the partition spec",
        )
        if field.field_id == 102
        else field
        for field in DATA_FILE_TYPE[format_version].fields
    ])


class DataFile(Record):
    __slots__ = (
        "content",
        "file_path",
        "file_format",
        "partition",
        "record_count",
        "file_size_in_bytes",
        "column_sizes",
        "value_counts",
        "null_value_counts",
        "nan_value_counts",
        "lower_bounds",
        "upper_bounds",
        "key_metadata",
        "split_offsets",
        "equality_ids",
        "sort_order_id",
        "spec_id",
    )
    content: DataFileContent
    file_path: str
    file_format: FileFormat
    partition: Record
    record_count: int
    file_size_in_bytes: int
    column_sizes: Dict[int, int]
    value_counts: Dict[int, int]
    null_value_counts: Dict[int, int]
    nan_value_counts: Dict[int, int]
    lower_bounds: Dict[int, bytes]
    upper_bounds: Dict[int, bytes]
    key_metadata: Optional[bytes]
    split_offsets: Optional[List[int]]
    equality_ids: Optional[List[int]]
    sort_order_id: Optional[int]
    spec_id: int

    def __setattr__(self, name: str, value: Any) -> None:
        """Assign a key/value to a DataFile."""
        # The file_format is written as a string, so we need to cast it to the Enum
        if name == "file_format":
            value = FileFormat[value]
        super().__setattr__(name, value)

    def __init__(self, format_version: TableVersion = DEFAULT_READ_VERSION, *data: Any, **named_data: Any) -> None:
        super().__init__(
            *data,
            **{"struct": DATA_FILE_TYPE[format_version], **named_data},
        )

    def __hash__(self) -> int:
        """Return the hash of the file path."""
        return hash(self.file_path)

    def __eq__(self, other: Any) -> bool:
        """Compare the datafile with another object.

        If it is a datafile, it will compare based on the file_path.
        """
        return self.file_path == other.file_path if isinstance(other, DataFile) else False


MANIFEST_ENTRY_SCHEMAS = {
    1: Schema(
        NestedField(0, "status", IntegerType(), required=True),
        NestedField(1, "snapshot_id", LongType(), required=True),
        NestedField(2, "data_file", DATA_FILE_TYPE[1], required=True),
    ),
    2: Schema(
        NestedField(0, "status", IntegerType(), required=True),
        NestedField(1, "snapshot_id", LongType(), required=False),
        NestedField(3, "data_sequence_number", LongType(), required=False),
        NestedField(4, "file_sequence_number", LongType(), required=False),
        NestedField(2, "data_file", DATA_FILE_TYPE[2], required=True),
    ),
}

MANIFEST_ENTRY_SCHEMAS_STRUCT = {format_version: schema.as_struct() for format_version, schema in MANIFEST_ENTRY_SCHEMAS.items()}


def manifest_entry_schema_with_data_file(format_version: TableVersion, data_file: StructType) -> Schema:
    return Schema(*[
        NestedField(2, "data_file", data_file, required=True) if field.field_id == 2 else field
        for field in MANIFEST_ENTRY_SCHEMAS[format_version].fields
    ])


class ManifestEntry(Record):
    __slots__ = ("status", "snapshot_id", "data_sequence_number", "file_sequence_number", "data_file")
    status: ManifestEntryStatus
    snapshot_id: Optional[int]
    data_sequence_number: Optional[int]
    file_sequence_number: Optional[int]
    data_file: DataFile

    def __init__(self, *data: Any, **named_data: Any) -> None:
        super().__init__(*data, **{"struct": MANIFEST_ENTRY_SCHEMAS_STRUCT[DEFAULT_READ_VERSION], **named_data})


PARTITION_FIELD_SUMMARY_TYPE = StructType(
    NestedField(509, "contains_null", BooleanType(), required=True),
    NestedField(518, "contains_nan", BooleanType(), required=False),
    NestedField(510, "lower_bound", BinaryType(), required=False),
    NestedField(511, "upper_bound", BinaryType(), required=False),
)


class PartitionFieldSummary(Record):
    __slots__ = ("contains_null", "contains_nan", "lower_bound", "upper_bound")
    contains_null: bool
    contains_nan: Optional[bool]
    lower_bound: Optional[bytes]
    upper_bound: Optional[bytes]

    def __init__(self, *data: Any, **named_data: Any) -> None:
        super().__init__(*data, **{"struct": PARTITION_FIELD_SUMMARY_TYPE, **named_data})


class PartitionFieldStats:
    _type: PrimitiveType
    _contains_null: bool
    _contains_nan: bool
    _min: Optional[Any]
    _max: Optional[Any]

    def __init__(self, iceberg_type: PrimitiveType) -> None:
        self._type = iceberg_type
        self._contains_null = False
        self._contains_nan = False
        self._min = None
        self._max = None

    def to_summary(self) -> PartitionFieldSummary:
        return PartitionFieldSummary(
            contains_null=self._contains_null,
            contains_nan=self._contains_nan,
            lower_bound=to_bytes(self._type, self._min) if self._min is not None else None,
            upper_bound=to_bytes(self._type, self._max) if self._max is not None else None,
        )

    def update(self, value: Any) -> None:
        if value is None:
            self._contains_null = True
        elif isinstance(value, float) and math.isnan(value):
            self._contains_nan = True
        else:
            if self._min is None:
                self._min = value
                self._max = value
            else:
                self._max = max(self._max, value)
                self._min = min(self._min, value)


def construct_partition_summaries(spec: PartitionSpec, schema: Schema, partitions: List[Record]) -> List[PartitionFieldSummary]:
    types = [field.field_type for field in spec.partition_type(schema).fields]
    field_stats = [PartitionFieldStats(field_type) for field_type in types]
    for partition_keys in partitions:
        for i, field_type in enumerate(types):
            if not isinstance(field_type, PrimitiveType):
                raise ValueError(f"Expected a primitive type for the partition field, got {field_type}")
            partition_key = partition_keys[i]
            field_stats[i].update(partition_key)
    return [field.to_summary() for field in field_stats]


MANIFEST_LIST_FILE_SCHEMAS: Dict[int, Schema] = {
    1: Schema(
        NestedField(500, "manifest_path", StringType(), required=True, doc="Location URI with FS scheme"),
        NestedField(501, "manifest_length", LongType(), required=True),
        NestedField(502, "partition_spec_id", IntegerType(), required=True),
        NestedField(503, "added_snapshot_id", LongType(), required=True),
        NestedField(504, "added_files_count", IntegerType(), required=False),
        NestedField(505, "existing_files_count", IntegerType(), required=False),
        NestedField(506, "deleted_files_count", IntegerType(), required=False),
        NestedField(512, "added_rows_count", LongType(), required=False),
        NestedField(513, "existing_rows_count", LongType(), required=False),
        NestedField(514, "deleted_rows_count", LongType(), required=False),
        NestedField(507, "partitions", ListType(508, PARTITION_FIELD_SUMMARY_TYPE, element_required=True), required=False),
        NestedField(519, "key_metadata", BinaryType(), required=False),
    ),
    2: Schema(
        NestedField(500, "manifest_path", StringType(), required=True, doc="Location URI with FS scheme"),
        NestedField(501, "manifest_length", LongType(), required=True),
        NestedField(502, "partition_spec_id", IntegerType(), required=True),
        NestedField(517, "content", IntegerType(), required=True, initial_default=ManifestContent.DATA),
        NestedField(515, "sequence_number", LongType(), required=True, initial_default=0),
        NestedField(516, "min_sequence_number", LongType(), required=True, initial_default=0),
        NestedField(503, "added_snapshot_id", LongType(), required=True),
        NestedField(504, "added_files_count", IntegerType(), required=True),
        NestedField(505, "existing_files_count", IntegerType(), required=True),
        NestedField(506, "deleted_files_count", IntegerType(), required=True),
        NestedField(512, "added_rows_count", LongType(), required=True),
        NestedField(513, "existing_rows_count", LongType(), required=True),
        NestedField(514, "deleted_rows_count", LongType(), required=True),
        NestedField(507, "partitions", ListType(508, PARTITION_FIELD_SUMMARY_TYPE, element_required=True), required=False),
        NestedField(519, "key_metadata", BinaryType(), required=False),
    ),
}

MANIFEST_LIST_FILE_STRUCTS = {format_version: schema.as_struct() for format_version, schema in MANIFEST_LIST_FILE_SCHEMAS.items()}


POSITIONAL_DELETE_SCHEMA = Schema(
    NestedField(2147483546, "file_path", StringType()), NestedField(2147483545, "pos", IntegerType())
)


class ManifestFile(Record):
    __slots__ = (
        "manifest_path",
        "manifest_length",
        "partition_spec_id",
        "content",
        "sequence_number",
        "min_sequence_number",
        "added_snapshot_id",
        "added_files_count",
        "existing_files_count",
        "deleted_files_count",
        "added_rows_count",
        "existing_rows_count",
        "deleted_rows_count",
        "partitions",
        "key_metadata",
    )
    manifest_path: str
    manifest_length: int
    partition_spec_id: int
    content: ManifestContent
    sequence_number: int
    min_sequence_number: int
    added_snapshot_id: int
    added_files_count: Optional[int]
    existing_files_count: Optional[int]
    deleted_files_count: Optional[int]
    added_rows_count: Optional[int]
    existing_rows_count: Optional[int]
    deleted_rows_count: Optional[int]
    partitions: Optional[List[PartitionFieldSummary]]
    key_metadata: Optional[bytes]

    def __init__(self, *data: Any, **named_data: Any) -> None:
        super().__init__(*data, **{"struct": MANIFEST_LIST_FILE_STRUCTS[DEFAULT_READ_VERSION], **named_data})

    def has_added_files(self) -> bool:
        return self.added_files_count is None or self.added_files_count > 0

    def has_existing_files(self) -> bool:
        return self.existing_files_count is None or self.existing_files_count > 0

    def fetch_manifest_entry(self, io: FileIO, discard_deleted: bool = True) -> List[ManifestEntry]:
        """
        Read the manifest entries from the manifest file.

        Args:
            io: The FileIO to fetch the file.
            discard_deleted: Filter on live entries.

        Returns:
            An Iterator of manifest entries.
        """
        input_file = io.new_input(self.manifest_path)
        with AvroFile[ManifestEntry](
            input_file,
            MANIFEST_ENTRY_SCHEMAS[DEFAULT_READ_VERSION],
            read_types={-1: ManifestEntry, 2: DataFile},
            read_enums={0: ManifestEntryStatus, 101: FileFormat, 134: DataFileContent},
        ) as reader:
            return [
                _inherit_from_manifest(entry, self)
                for entry in reader
                if not discard_deleted or entry.status != ManifestEntryStatus.DELETED
            ]


def read_manifest_list(input_file: InputFile) -> Iterator[ManifestFile]:
    """
    Read the manifests from the manifest list.

    Args:
        input_file: The input file where the stream can be read from.

    Returns:
        An iterator of ManifestFiles that are part of the list.
    """
    with AvroFile[ManifestFile](
        input_file,
        MANIFEST_LIST_FILE_SCHEMAS[DEFAULT_READ_VERSION],
        read_types={-1: ManifestFile, 508: PartitionFieldSummary},
        read_enums={517: ManifestContent},
    ) as reader:
        yield from reader


def _inherit_from_manifest(entry: ManifestEntry, manifest: ManifestFile) -> ManifestEntry:
    """
    Inherits properties from manifest file.

    The properties that will be inherited are:
    - sequence numbers
    - partition spec id.

    More information about inheriting sequence numbers: https://iceberg.apache.org/spec/#sequence-number-inheritance

    Args:
        entry: The manifest entry.
        manifest: The manifest file.

    Returns:
        The manifest entry with properties inherited.
    """
    # Inherit sequence numbers.
    # The snapshot_id is required in V1, inherit with V2 when null
    if entry.snapshot_id is None:
        entry.snapshot_id = manifest.added_snapshot_id

    # in v1 tables, the data sequence number is not persisted and can be safely defaulted to 0
    # in v2 tables, the data sequence number should be inherited iff the entry status is ADDED
    if entry.data_sequence_number is None and (manifest.sequence_number == 0 or entry.status == ManifestEntryStatus.ADDED):
        entry.data_sequence_number = manifest.sequence_number

    # in v1 tables, the file sequence number is not persisted and can be safely defaulted to 0
    # in v2 tables, the file sequence number should be inherited iff the entry status is ADDED
    if entry.file_sequence_number is None and (manifest.sequence_number == 0 or entry.status == ManifestEntryStatus.ADDED):
        # Only available in V2, always 0 in V1
        entry.file_sequence_number = manifest.sequence_number

    # Inherit partition spec id.
    entry.data_file.spec_id = manifest.partition_spec_id

    return entry


class ManifestWriter(ABC):
    closed: bool
    _spec: PartitionSpec
    _schema: Schema
    _output_file: OutputFile
    _writer: AvroOutputFile[ManifestEntry]
    _snapshot_id: int
    _meta: Dict[str, str]
    _added_files: int
    _added_rows: int
    _existing_files: int
    _existing_rows: int
    _deleted_files: int
    _deleted_rows: int
    _min_data_sequence_number: Optional[int]
    _partitions: List[Record]

    def __init__(
        self, spec: PartitionSpec, schema: Schema, output_file: OutputFile, snapshot_id: int, meta: Dict[str, str] = EMPTY_DICT
    ) -> None:
        self.closed = False
        self._spec = spec
        self._schema = schema
        self._output_file = output_file
        self._snapshot_id = snapshot_id
        self._meta = meta

        self._added_files = 0
        self._added_rows = 0
        self._existing_files = 0
        self._existing_rows = 0
        self._deleted_files = 0
        self._deleted_rows = 0
        self._min_data_sequence_number = None
        self._partitions = []

    def __enter__(self) -> ManifestWriter:
        """Open the writer."""
        self._writer = self.new_writer()
        self._writer.__enter__()
        return self

    def __exit__(
        self,
        exc_type: Optional[Type[BaseException]],
        exc_value: Optional[BaseException],
        traceback: Optional[TracebackType],
    ) -> None:
        """Close the writer."""
        self.closed = True
        self._writer.__exit__(exc_type, exc_value, traceback)

    @abstractmethod
    def content(self) -> ManifestContent: ...

    @property
    @abstractmethod
    def version(self) -> TableVersion: ...

    def _with_partition(self, format_version: TableVersion) -> Schema:
        data_file_type = data_file_with_partition(
            format_version=format_version, partition_type=self._spec.partition_type(self._schema)
        )
        return manifest_entry_schema_with_data_file(format_version=format_version, data_file=data_file_type)

    def new_writer(self) -> AvroOutputFile[ManifestEntry]:
        return AvroOutputFile[ManifestEntry](
            output_file=self._output_file,
            file_schema=self._with_partition(self.version),
            record_schema=self._with_partition(DEFAULT_READ_VERSION),
            schema_name="manifest_entry",
            metadata=self._meta,
        )

    @abstractmethod
    def prepare_entry(self, entry: ManifestEntry) -> ManifestEntry: ...

    def to_manifest_file(self) -> ManifestFile:
        """Return the manifest file."""
        # once the manifest file is generated, no more entries can be added
        self.closed = True
        min_sequence_number = self._min_data_sequence_number or UNASSIGNED_SEQ
        return ManifestFile(
            manifest_path=self._output_file.location,
            manifest_length=len(self._writer.output_file),
            partition_spec_id=self._spec.spec_id,
            content=self.content(),
            sequence_number=UNASSIGNED_SEQ,
            min_sequence_number=min_sequence_number,
            added_snapshot_id=self._snapshot_id,
            added_files_count=self._added_files,
            existing_files_count=self._existing_files,
            deleted_files_count=self._deleted_files,
            added_rows_count=self._added_rows,
            existing_rows_count=self._existing_rows,
            deleted_rows_count=self._deleted_rows,
            partitions=construct_partition_summaries(self._spec, self._schema, self._partitions),
            key_metadata=None,
        )

    def add_entry(self, entry: ManifestEntry) -> ManifestWriter:
        if self.closed:
            raise RuntimeError("Cannot add entry to closed manifest writer")
        if entry.status == ManifestEntryStatus.ADDED:
            self._added_files += 1
            self._added_rows += entry.data_file.record_count
        elif entry.status == ManifestEntryStatus.EXISTING:
            self._existing_files += 1
            self._existing_rows += entry.data_file.record_count
        elif entry.status == ManifestEntryStatus.DELETED:
            self._deleted_files += 1
            self._deleted_rows += entry.data_file.record_count

        self._partitions.append(entry.data_file.partition)

        if (
            (entry.status == ManifestEntryStatus.ADDED or entry.status == ManifestEntryStatus.EXISTING)
            and entry.data_sequence_number is not None
            and (self._min_data_sequence_number is None or entry.data_sequence_number < self._min_data_sequence_number)
        ):
            self._min_data_sequence_number = entry.data_sequence_number

        self._writer.write_block([self.prepare_entry(entry)])
        return self


class ManifestWriterV1(ManifestWriter):
    def __init__(self, spec: PartitionSpec, schema: Schema, output_file: OutputFile, snapshot_id: int):
        super().__init__(
            spec,
            schema,
            output_file,
            snapshot_id,
            {
                "schema": schema.model_dump_json(),
                "partition-spec": spec.model_dump_json(),
                "partition-spec-id": str(spec.spec_id),
                "format-version": "1",
            },
        )

    def content(self) -> ManifestContent:
        return ManifestContent.DATA

    @property
    def version(self) -> TableVersion:
        return 1

    def prepare_entry(self, entry: ManifestEntry) -> ManifestEntry:
        return entry


class ManifestWriterV2(ManifestWriter):
    def __init__(self, spec: PartitionSpec, schema: Schema, output_file: OutputFile, snapshot_id: int):
        super().__init__(
            spec,
            schema,
            output_file,
            snapshot_id,
            meta={
                "schema": schema.model_dump_json(),
                "partition-spec": spec.model_dump_json(),
                "partition-spec-id": str(spec.spec_id),
                "format-version": "2",
                "content": "data",
            },
        )

    def content(self) -> ManifestContent:
        return ManifestContent.DATA

    @property
    def version(self) -> TableVersion:
        return 2

    def prepare_entry(self, entry: ManifestEntry) -> ManifestEntry:
        if entry.data_sequence_number is None:
            if entry.snapshot_id is not None and entry.snapshot_id != self._snapshot_id:
                raise ValueError(f"Found unassigned sequence number for an entry from snapshot: {entry.snapshot_id}")
            if entry.status != ManifestEntryStatus.ADDED:
                raise ValueError("Only entries with status ADDED can have null sequence number")
        return entry


def write_manifest(
    format_version: TableVersion, spec: PartitionSpec, schema: Schema, output_file: OutputFile, snapshot_id: int
) -> ManifestWriter:
    if format_version == 1:
        return ManifestWriterV1(spec, schema, output_file, snapshot_id)
    elif format_version == 2:
        return ManifestWriterV2(spec, schema, output_file, snapshot_id)
    else:
        raise ValueError(f"Cannot write manifest for table version: {format_version}")


class ManifestListWriter(ABC):
    _format_version: TableVersion
    _output_file: OutputFile
    _meta: Dict[str, str]
    _manifest_files: List[ManifestFile]
    _commit_snapshot_id: int
    _writer: AvroOutputFile[ManifestFile]

    def __init__(self, format_version: TableVersion, output_file: OutputFile, meta: Dict[str, Any]):
        self._format_version = format_version
        self._output_file = output_file
        self._meta = meta
        self._manifest_files = []

    def __enter__(self) -> ManifestListWriter:
        """Open the writer for writing."""
        self._writer = AvroOutputFile[ManifestFile](
            output_file=self._output_file,
            record_schema=MANIFEST_LIST_FILE_SCHEMAS[DEFAULT_READ_VERSION],
            file_schema=MANIFEST_LIST_FILE_SCHEMAS[self._format_version],
            schema_name="manifest_file",
            metadata=self._meta,
        )
        self._writer.__enter__()
        return self

    def __exit__(
        self,
        exc_type: Optional[Type[BaseException]],
        exc_value: Optional[BaseException],
        traceback: Optional[TracebackType],
    ) -> None:
        """Close the writer."""
        self._writer.__exit__(exc_type, exc_value, traceback)
        return

    @abstractmethod
    def prepare_manifest(self, manifest_file: ManifestFile) -> ManifestFile: ...

    def add_manifests(self, manifest_files: List[ManifestFile]) -> ManifestListWriter:
        self._writer.write_block([self.prepare_manifest(manifest_file) for manifest_file in manifest_files])
        return self


class ManifestListWriterV1(ManifestListWriter):
    def __init__(self, output_file: OutputFile, snapshot_id: int, parent_snapshot_id: Optional[int]):
        super().__init__(
            format_version=1,
            output_file=output_file,
            meta={"snapshot-id": str(snapshot_id), "parent-snapshot-id": str(parent_snapshot_id), "format-version": "1"},
        )

    def prepare_manifest(self, manifest_file: ManifestFile) -> ManifestFile:
        if manifest_file.content != ManifestContent.DATA:
            raise ValidationError("Cannot store delete manifests in a v1 table")
        return manifest_file


class ManifestListWriterV2(ManifestListWriter):
    _commit_snapshot_id: int
    _sequence_number: int

    def __init__(self, output_file: OutputFile, snapshot_id: int, parent_snapshot_id: Optional[int], sequence_number: int):
        super().__init__(
            format_version=2,
            output_file=output_file,
            meta={
                "snapshot-id": str(snapshot_id),
                "parent-snapshot-id": str(parent_snapshot_id),
                "sequence-number": str(sequence_number),
                "format-version": "2",
            },
        )
        self._commit_snapshot_id = snapshot_id
        self._sequence_number = sequence_number

    def prepare_manifest(self, manifest_file: ManifestFile) -> ManifestFile:
<<<<<<< HEAD
        wrapped_manifest_file = ManifestFile(*manifest_file.record_values())
=======
        wrapped_manifest_file = copy(manifest_file)
>>>>>>> 4cd67ac7

        if wrapped_manifest_file.sequence_number == UNASSIGNED_SEQ:
            # if the sequence number is being assigned here, then the manifest must be created by the current operation.
            # To validate this, check that the snapshot id matches the current commit
            if self._commit_snapshot_id != wrapped_manifest_file.added_snapshot_id:
                raise ValueError(
                    f"Found unassigned sequence number for a manifest from snapshot: {self._commit_snapshot_id} != {wrapped_manifest_file.added_snapshot_id}"
                )
            wrapped_manifest_file.sequence_number = self._sequence_number

        if wrapped_manifest_file.min_sequence_number == UNASSIGNED_SEQ:
            if self._commit_snapshot_id != wrapped_manifest_file.added_snapshot_id:
                raise ValueError(
                    f"Found unassigned sequence number for a manifest from snapshot: {wrapped_manifest_file.added_snapshot_id}"
                )
            # if the min sequence number is not determined, then there was no assigned sequence number for any file
            # written to the wrapped manifest. Replace the unassigned sequence number with the one for this commit
            wrapped_manifest_file.min_sequence_number = self._sequence_number
        return wrapped_manifest_file


def write_manifest_list(
    format_version: TableVersion,
    output_file: OutputFile,
    snapshot_id: int,
    parent_snapshot_id: Optional[int],
    sequence_number: Optional[int],
) -> ManifestListWriter:
    if format_version == 1:
        return ManifestListWriterV1(output_file, snapshot_id, parent_snapshot_id)
    elif format_version == 2:
        if sequence_number is None:
            raise ValueError(f"Sequence-number is required for V2 tables: {sequence_number}")
        return ManifestListWriterV2(output_file, snapshot_id, parent_snapshot_id, sequence_number)
    else:
        raise ValueError(f"Cannot write manifest list for table version: {format_version}")<|MERGE_RESOLUTION|>--- conflicted
+++ resolved
@@ -910,11 +910,7 @@
         self._sequence_number = sequence_number
 
     def prepare_manifest(self, manifest_file: ManifestFile) -> ManifestFile:
-<<<<<<< HEAD
-        wrapped_manifest_file = ManifestFile(*manifest_file.record_values())
-=======
         wrapped_manifest_file = copy(manifest_file)
->>>>>>> 4cd67ac7
 
         if wrapped_manifest_file.sequence_number == UNASSIGNED_SEQ:
             # if the sequence number is being assigned here, then the manifest must be created by the current operation.
